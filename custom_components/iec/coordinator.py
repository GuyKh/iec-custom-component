--- conflicted
+++ resolved
@@ -138,16 +138,12 @@
                         # Sort by Date
                         daily_readings.sort(key=lambda x: x.date)
 
-<<<<<<< HEAD
-        static_data = {}
-        static_data[STATIC_KWH_TARIFF] = await self.api.get_kwh_tariff()
-=======
         static_data = {
             STATIC_KWH_TARIFF: await self.api.get_kwh_tariff(),
             STATIC_CONTRACT: self._contract_id,
             STATIC_BP_NUMBER: self._bp_number
         }
->>>>>>> e1722a9d
+
 
         data = {STATICS_DICT_NAME: static_data, INVOICE_DICT_NAME: last_invoice,
                 FUTURE_CONSUMPTIONS_DICT_NAME: future_consumption,
