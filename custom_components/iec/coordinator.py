--- conflicted
+++ resolved
@@ -581,14 +581,29 @@
                                     two_days_ago_reading.future_consumption_info
                                 )
                             else:
-<<<<<<< HEAD
-                                _LOGGER.debug("Failed fetching FutureConsumption, data in IEC API is corrupted")
+                                _LOGGER.debug(
+                                    "Failed fetching FutureConsumption, data in IEC API is corrupted"
+                                )
 
                     try:
-                        estimated_bill, fixed_price, consumption_price, total_days, delivery_price, distribution_price, \
-                            total_kva_price, estimated_kwh_consumption = await self._estimate_bill(contract_id, device.device_number,
-                                                                                               is_private_producer, future_consumption,
-                                                                                               kwh_tariff, kva_tariff, last_invoice)
+                      (
+                          estimated_bill,
+                          fixed_price,
+                          consumption_price,
+                          total_days,
+                          delivery_price,
+                          distribution_price,
+                          total_kva_price,
+                          estimated_kwh_consumption,
+                      ) = await self._estimate_bill(
+                          contract_id,
+                          device.device_number,
+                          is_private_producer,
+                          future_consumption,
+                          kwh_tariff,
+                          kva_tariff,
+                          last_invoice,
+                      )
                     except Exception as e:
                         _LOGGER.warn("Failed to calculate estimated next bill", e)
                         estimated_bill = 0
@@ -598,30 +613,6 @@
                         distribution_price = 0
                         total_kva_price = 0
                         estimated_kwh_consumption = 0
-=======
-                                _LOGGER.debug(
-                                    "Failed fetching FutureConsumption, data in IEC API is corrupted"
-                                )
-
-                    (
-                        estimated_bill,
-                        fixed_price,
-                        consumption_price,
-                        total_days,
-                        delivery_price,
-                        distribution_price,
-                        total_kva_price,
-                        estimated_kwh_consumption,
-                    ) = await self._estimate_bill(
-                        contract_id,
-                        device.device_number,
-                        is_private_producer,
-                        future_consumption,
-                        kwh_tariff,
-                        kva_tariff,
-                        last_invoice,
-                    )
->>>>>>> 0624f10d
 
                     estimated_bill_dict = {
                         TOTAL_EST_BILL_ATTR_NAME: estimated_bill,
@@ -877,28 +868,20 @@
 
         if not is_private_producer:
             try:
-<<<<<<< HEAD
-                devices_by_id: Devices = await self._get_devices_by_device_id(device_number)
+                devices_by_id: Devices = await self._get_devices_by_device_id(
+                    device_number
+                )
 
                 if devices_by_id.counter_devices and len(devices_by_id.counter_devices) >= 1:
                     last_meter_read = int(devices_by_id.counter_devices[0].last_mr)
                     last_meter_read_date = devices_by_id.counter_devices[0].last_mr_date
                     phase_count = devices_by_id.counter_devices[0].connection_size.phase
-                    connection_size = (devices_by_id.counter_devices[0].
-                                        connection_size.representative_connection_size)
+                    connection_size = devices_by_id.counter_devices[
+                        0
+                    ].connection_size.representative_connection_size
                 else:
                     _LOGGER.warning("Failed to get Last Device Meter Reading, trying another way...")
-=======
-                devices_by_id: Devices = await self._get_devices_by_device_id(
-                    device_number
-                )
-                last_meter_read = int(devices_by_id.counter_devices[0].last_mr)
-                last_meter_read_date = devices_by_id.counter_devices[0].last_mr_date
-                phase_count = devices_by_id.counter_devices[0].connection_size.phase
-                connection_size = devices_by_id.counter_devices[
-                    0
-                ].connection_size.representative_connection_size
->>>>>>> 0624f10d
+
             except Exception as e:
                 _LOGGER.warning(
                     "Failed to fetch data from devices_by_id, falling back to Masa API",
