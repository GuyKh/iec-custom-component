"""Coordinator to handle IEC connections."""
import itertools
import json
import logging
import socket
from datetime import datetime, timedelta
from typing import cast  # noqa: UP035

import pytz
from homeassistant.components.recorder import get_instance
from homeassistant.components.recorder.models import StatisticData, StatisticMetaData
from homeassistant.components.recorder.statistics import (
    async_add_external_statistics,
    get_last_statistics,
    statistics_during_period,
)
from homeassistant.config_entries import ConfigEntry
from homeassistant.const import UnitOfEnergy, CONF_API_TOKEN
from homeassistant.core import HomeAssistant, callback
from homeassistant.exceptions import ConfigEntryAuthFailed
from homeassistant.helpers import aiohttp_client
from homeassistant.helpers.update_coordinator import DataUpdateCoordinator
from iec_api.iec_client import IecClient
from iec_api.models.exceptions import IECError
from iec_api.models.invoice import Invoice
from iec_api.models.jwt import JWT
from iec_api.models.remote_reading import ReadingResolution, RemoteReading, FutureConsumptionInfo

from .const import DOMAIN, CONF_USER_ID, STATICS_DICT_NAME, STATIC_KWH_TARIFF, INVOICE_DICT_NAME, \
    FUTURE_CONSUMPTIONS_DICT_NAME

_LOGGER = logging.getLogger(__name__)
TIMEZONE = pytz.timezone("Asia/Jerusalem")


<<<<<<< HEAD
class IecApiCoordinator(DataUpdateCoordinator[dict[int, tuple[Invoice, FutureConsumptionInfo | None,
                                                                       list[RemoteReading] | None]]]):
=======
class IecApiCoordinator(DataUpdateCoordinator[dict[int, dict]]):
>>>>>>> c9ab79c7
    """Handle fetching IEC data, updating sensors and inserting statistics."""

    def __init__(
            self,
            hass: HomeAssistant,
            config_entry: ConfigEntry,
    ) -> None:
        """Initialize the data handler."""
        super().__init__(
            hass,
            _LOGGER,
            name="Iec",
            # Data is updated daily on IEC.
            # Refresh every 4h to be at most 4h behind.
            update_interval=timedelta(hours=4),
        )
        self._config_entry = config_entry
        self._bp_number = None
        self._contract_id = None
        self._entry_data = config_entry.data
        self.api = IecClient(
            self._entry_data[CONF_USER_ID],
            session=aiohttp_client.async_get_clientsession(hass, family=socket.AF_INET)
        )
        self._first_load: bool = True

        @callback
        def _dummy_listener() -> None:
            pass

        # Force the coordinator to periodically update by registering at least one listener.
        # Needed when the _async_update_data below returns {} for utilities that don't provide
        # forecast, which results to no sensors added, no registered listeners, and thus
        # _async_update_data not periodically getting called which is needed for _insert_statistics.
        self.async_add_listener(_dummy_listener)

    async def _async_update_data(
            self,
    ) -> dict[int, tuple[Invoice, FutureConsumptionInfo | None, list[RemoteReading] | None]]:
        """Fetch data from API endpoint."""
        if self._first_load:
            _LOGGER.debug("Loading API token from config entry")
            await self.api.load_jwt_token(JWT.from_dict(json.loads(self._entry_data[CONF_API_TOKEN])))

        self._first_load = False
        try:
            _LOGGER.debug("Checking if API token needs to be refreshed")
            # First thing first, check the token and refresh if needed.
            old_token = self.api.get_token()
            await self.api.check_token()
            new_token = self.api.get_token()
            if old_token != new_token:
                _LOGGER.debug("Token refreshed")
                new_data = {**self._entry_data, CONF_API_TOKEN: new_token}
                self.hass.config_entries.async_update_entry(entry=self._config_entry,
                                                            data=new_data)
        except IECError as err:
            raise ConfigEntryAuthFailed from err

        if not self._bp_number:
            customer = await self.api.get_customer()
            self._bp_number = customer.bp_number

        if not self._contract_id:
            contract = await self.api.get_default_contract(self._bp_number)
            self.is_smart_meter = contract.smart_meter
            self._contract_id = contract.contract_id

        # Because IEC API provides historical usage/cost with a delay of a couple of days
        # we need to insert data into statistics.
        await self._insert_statistics()
        billing_invoices = await self.api.get_billing_invoices(self._bp_number, self._contract_id)
        billing_invoices.invoices.sort(key=lambda inv: inv.full_date, reverse=True)
        last_invoice = billing_invoices.invoices[0]

        future_consumption: FutureConsumptionInfo | None = None
        daily_readings: list[RemoteReading] | None = None
        if self.is_smart_meter:
            first_day_of_month: datetime = TIMEZONE.localize(datetime.today().replace(day=1, hour=0, minute=0, second=0,
                                                                                      microsecond=0))
            devices = await self.api.get_devices(self._contract_id)
            for device in devices:
                remote_reading = await self.api.get_remote_reading(device.device_number, int(device.device_code),
                                                                   first_day_of_month,
                                                                   first_day_of_month, ReadingResolution.MONTHLY,
                                                                   self._contract_id)
                if remote_reading:
                    future_consumption = remote_reading.future_consumption_info
                    daily_readings = remote_reading.data

<<<<<<< HEAD
                if datetime.today().day == first_day_of_month.day:
                    yesterday: datetime = first_day_of_month - timedelta(days=1)
                    remote_reading = await self.api.get_remote_reading(device.device_number, int(device.device_code),
                                                                       yesterday, yesterday,
                                                                       ReadingResolution.WEEKLY, self._contract_id)
                    if remote_reading:
                        daily_readings += remote_reading.data

                        # Remove duplicates
                        daily_readings = list(dict.fromkeys(daily_readings))

                        # Sort by Date
                        daily_readings.sort(key=lambda x: x.date)

        return {last_invoice.contract_number: (last_invoice, future_consumption, daily_readings)}
=======
        static_data = {}
        static_data[STATIC_KWH_TARIFF] = await self.api.get_kwh_tariff()

        data = {STATICS_DICT_NAME: static_data, INVOICE_DICT_NAME: last_invoice,
                FUTURE_CONSUMPTIONS_DICT_NAME: future_consumption}
        _LOGGER.debug(f"Coordinator Data: {data}")
        return data
>>>>>>> c9ab79c7

    async def _insert_statistics(self) -> None:
        if not self.is_smart_meter:
            _LOGGER.info("IEC Contract doesn't contain Smart Meters, not adding statistics")
            # Support only smart meters at the moment
            return

        _LOGGER.info(f"Updating statistics for IEC Contract {self._contract_id}")
        devices = await self.api.get_devices(self._contract_id)
        month_ago_time = (datetime.now() - timedelta(weeks=4))

        for device in devices:
            id_prefix = f"iec_meter_{device.device_number}"
            consumption_statistic_id = f"{DOMAIN}:{id_prefix}_energy_consumption"

            last_stat = await get_instance(self.hass).async_add_executor_job(
                get_last_statistics, self.hass, 1, consumption_statistic_id, True, set()
            )

            if not last_stat:
                _LOGGER.debug("Updating statistic for the first time")
                _LOGGER.debug(f"Fetching consumption from {month_ago_time.strftime('%Y-%m-%d %H:%M:%S')}")
                last_stat_time = 0
                readings = await self.api.get_remote_reading(device.device_number, int(device.device_code),
                                                             month_ago_time,
                                                             month_ago_time, ReadingResolution.DAILY,
                                                             self._contract_id)
            else:
                last_stat_time = last_stat[consumption_statistic_id][0]["start"]
                # API returns daily data, so need to increase the start date by 1 day to get the next day
                from_date = datetime.fromtimestamp(last_stat_time) + timedelta(days=1)
                if (datetime.today() - from_date).days <= 0:
                    from_date = TIMEZONE.localize(datetime.today())

                _LOGGER.debug(f"Fetching consumption from {from_date.strftime('%Y-%m-%d %H:%M:%S')}")
                readings = await self.api.get_remote_reading(device.device_number, int(device.device_code),
                                                             from_date, from_date,
                                                             ReadingResolution.DAILY, self._contract_id)

            if not readings or not readings.data:
                _LOGGER.debug("No recent usage data. Skipping update")
                continue

            stats = await get_instance(self.hass).async_add_executor_job(
                statistics_during_period,
                self.hass,
                readings.data[0].date - timedelta(hours=1),
                None,
                {consumption_statistic_id},
                "hour",
                None,
                {"sum"},
            )

            if not stats.get(consumption_statistic_id):
                _LOGGER.debug("No recent usage data")
                consumption_sum = 0
            else:
                consumption_sum = cast(float, stats[consumption_statistic_id][0]["sum"])

            new_readings: list[RemoteReading] = filter(lambda reading:
                                                       reading.date >= TIMEZONE.localize(
                                                           datetime.fromtimestamp(last_stat_time)),
                                                       readings.data)

            grouped_new_readings_by_hour = itertools.groupby(new_readings,
                                                             key=lambda reading: reading.date
                                                             .replace(minute=0, second=0, microsecond=0))
            readings_by_hour: dict[datetime, float] = {key: sum(reading.value for reading in list(group))
                                                       for key, group in grouped_new_readings_by_hour}

            consumption_metadata = StatisticMetaData(
                has_mean=False,
                has_sum=True,
                name=f"IEC Meter {device.device_number} Consumption",
                source=DOMAIN,
                statistic_id=consumption_statistic_id,
                unit_of_measurement=UnitOfEnergy.KILO_WATT_HOUR
            )

            consumption_statistics = []
            for key, value in readings_by_hour.items():
                consumption_sum += value
                consumption_statistics.append(
                    StatisticData(
                        start=key,
                        sum=consumption_sum,
                        state=value
                    )
                )

            async_add_external_statistics(
                self.hass, consumption_metadata, consumption_statistics
            )<|MERGE_RESOLUTION|>--- conflicted
+++ resolved
@@ -33,12 +33,8 @@
 TIMEZONE = pytz.timezone("Asia/Jerusalem")
 
 
-<<<<<<< HEAD
-class IecApiCoordinator(DataUpdateCoordinator[dict[int, tuple[Invoice, FutureConsumptionInfo | None,
-                                                                       list[RemoteReading] | None]]]):
-=======
+
 class IecApiCoordinator(DataUpdateCoordinator[dict[int, dict]]):
->>>>>>> c9ab79c7
     """Handle fetching IEC data, updating sensors and inserting statistics."""
 
     def __init__(
@@ -129,7 +125,6 @@
                     future_consumption = remote_reading.future_consumption_info
                     daily_readings = remote_reading.data
 
-<<<<<<< HEAD
                 if datetime.today().day == first_day_of_month.day:
                     yesterday: datetime = first_day_of_month - timedelta(days=1)
                     remote_reading = await self.api.get_remote_reading(device.device_number, int(device.device_code),
@@ -144,16 +139,15 @@
                         # Sort by Date
                         daily_readings.sort(key=lambda x: x.date)
 
-        return {last_invoice.contract_number: (last_invoice, future_consumption, daily_readings)}
-=======
+
         static_data = {}
         static_data[STATIC_KWH_TARIFF] = await self.api.get_kwh_tariff()
 
         data = {STATICS_DICT_NAME: static_data, INVOICE_DICT_NAME: last_invoice,
-                FUTURE_CONSUMPTIONS_DICT_NAME: future_consumption}
-        _LOGGER.debug(f"Coordinator Data: {data}")
+                FUTURE_CONSUMPTIONS_DICT_NAME: future_consumption, 
+                DAILY_READINGS_DICT_NAME: daily_readings}
+
         return data
->>>>>>> c9ab79c7
 
     async def _insert_statistics(self) -> None:
         if not self.is_smart_meter:
