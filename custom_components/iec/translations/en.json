{
  "entity": {
    "binary_sensor": {
      "last_invoice_paid": {
<<<<<<< HEAD
        "name": "Is last invoice paid {multi_contract}"
=======
        "name": "Is last invoice {multi_contract} paid"
>>>>>>> 157a0eef
      }
    },
    "sensor": {
      "elec_forecasted_usage": {
        "name": "Next bill electric forecasted usage {multi_contract}"
      },
      "elec_forecasted_cost": {
        "name": "Next bill electric forecasted cost {multi_contract}"
      },
      "elec_today_consumption": {
        "name": "IEC today electric consumption {multi_contract}"
      },
      "elec_yesterday_consumption": {
        "name": "IEC yesterday electric consumption {multi_contract}"
      },
      "elec_this_month_consumption": {
        "name": "IEC this month electric consumption {multi_contract}"
      },
      "elec_latest_meter_reading": {
        "name": "IEC latest meter reading {multi_contract}"
      },
      "iec_last_elec_usage": {
        "name": "Last IEC bill electric usage to date {multi_contract}"
      },
      "iec_last_cost": {
        "name": "Last IEC bill electric cost {multi_contract}"
      },
      "iec_last_bill_remain_to_pay": {
        "name": "Last IEC bill amount to pay {multi_contract}"
      },
      "iec_last_number_of_days": {
        "name": "Last IEC bill length in days {multi_contract}"
      },
      "iec_bill_date": {
        "name": "Last IEC bill date {multi_contract}"
      },
      "iec_bill_last_payment_date": {
        "name": "Last IEC bill payment date {multi_contract}"
      },
      "iec_last_meter_reading": {
        "name": "Last IEC bill meter reading {multi_contract}"
      },
      "iec_kwh_tariff": {
        "name": "IEC kWh tariff"
      }
    }
  },
  "config": {
    "step": {
      "user": {
        "title": "IEC Account ID",
        "description": "Enter your IEC User ID (תעודת זהות)",
        "data": {
          "user_id": "User ID"
        }
      },
      "mfa": {
        "title": "OTP",
        "description": "Enter your One Time Password (OTP)",
        "data": {
          "totp_secret": "e.g. 123456"
        }
      },
      "select_contracts": {
        "title": "Select Contract",
        "description": "Select which contract to use"
      },
      "reauth_confirm": {
        "title": "[%key:common::config_flow::title::reauth%]",
        "data": {
          "user_id": "User ID",
          "totp_secret": "e.g. 123456"
        }
      }
    },
    "error": {
      "cannot_connect": "[%key:common::config_flow::error::cannot_connect%]",
      "invalid_auth": "[%key:common::config_flow::error::invalid_auth%]",
      "invalid_id": "Invalid Israeli ID",
      "no_contract": "You should select at least one contract"

    },
    "abort": {
      "already_configured": "[%key:common::config_flow::abort::already_configured_service%]",
      "reauth_successful": "[%key:common::config_flow::abort::reauth_successful%]"
    }
  }
}<|MERGE_RESOLUTION|>--- conflicted
+++ resolved
@@ -2,11 +2,7 @@
   "entity": {
     "binary_sensor": {
       "last_invoice_paid": {
-<<<<<<< HEAD
-        "name": "Is last invoice paid {multi_contract}"
-=======
         "name": "Is last invoice {multi_contract} paid"
->>>>>>> 157a0eef
       }
     },
     "sensor": {
